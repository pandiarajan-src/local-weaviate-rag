--- conflicted
+++ resolved
@@ -16,17 +16,12 @@
 ```
 
 ### 2. Access the API
-<<<<<<< HEAD
 - **API Server**: http://localhost:${API_PORT:-8001}
 - **Interactive Docs**: http://localhost:${API_PORT:-8001}/docs
 - **Health Check**: http://localhost:${API_PORT:-8001}/api/v1/health
 
 **Note**: The API port is configured via the `API_PORT` environment variable in `.env` (default: 8001)
-=======
-- **API Server**: http://localhost:8001
-- **Interactive Docs**: http://localhost:8001/docs
-- **Health Check**: http://localhost:8001/api/v1/health
->>>>>>> b7ccdefa
+
 
 ### 3. Test the API
 ```bash
@@ -261,21 +256,13 @@
 import requests
 
 # Ingest text
-<<<<<<< HEAD
 response = requests.post(f"http://localhost:{os.getenv('API_PORT', '8001')}/api/v1/ingest/text", json={
-=======
-response = requests.post("http://localhost:8001/api/v1/ingest/text", json={
->>>>>>> b7ccdefa
     "text": "Your document content...",
     "source": "My Document"
 })
 
 # Query
-<<<<<<< HEAD
 response = requests.post(f"http://localhost:{os.getenv('API_PORT', '8001')}/api/v1/query", json={
-=======
-response = requests.post("http://localhost:8001/api/v1/query", json={
->>>>>>> b7ccdefa
     "query": "What is this about?"
 })
 ```
@@ -283,26 +270,18 @@
 ### cURL Examples
 ```bash
 # Health check
-<<<<<<< HEAD
+
 curl http://localhost:${API_PORT:-8001}/api/v1/health
 
 # Ingest text
 curl -X POST http://localhost:${API_PORT:-8001}/api/v1/ingest/text \
-=======
-curl http://localhost:8001/api/v1/health
-
-# Ingest text
-curl -X POST http://localhost:8001/api/v1/ingest/text \
->>>>>>> b7ccdefa
+
   -H "Content-Type: application/json" \
   -d '{"text": "Sample text", "source": "Test"}'
 
 # Query
-<<<<<<< HEAD
 curl -X POST http://localhost:${API_PORT:-8001}/api/v1/query \
-=======
-curl -X POST http://localhost:8001/api/v1/query \
->>>>>>> b7ccdefa
+
   -H "Content-Type: application/json" \
   -d '{"query": "What is this about?"}'
 ```
@@ -341,9 +320,5 @@
 
 Example production command:
 ```bash
-<<<<<<< HEAD
 uvicorn api.main:app --host 0.0.0.0 --port ${API_PORT:-8001} --workers 4
-=======
-uvicorn api.main:app --host 0.0.0.0 --port 8001 --workers 4
->>>>>>> b7ccdefa
 ```