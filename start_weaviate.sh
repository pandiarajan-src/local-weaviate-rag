--- conflicted
+++ resolved
@@ -8,9 +8,5 @@
 fi
 
 docker compose -f docker-compose.weaviate.yml up -d
-<<<<<<< HEAD
-echo "Weaviate is starting on http://localhost:${WEAVIATE_PORT:-8080}"
-=======
-echo "Weaviate is starting on http://localhost:${WEAVIATE_PORT:-8080}
-"
->>>>>>> 8357dc56
+
+echo "Weaviate is starting on http://localhost:${WEAVIATE_PORT:-8080}"