[project]
name = "local-weaviate-rag"
version = "0.1.0"
description = "Minimal local Weaviate RAG (OpenAI Embeddings + GPT-4o)"
readme = "README.md"
requires-python = ">=3.10"
dependencies = [
  "weaviate-client>=4.6.5",
  "openai>=1.40.0",
  "tiktoken>=0.7.0",
  "python-dotenv>=1.0.1",
<<<<<<< HEAD
  "fastapi>=0.104.0",
  "uvicorn[standard]>=0.24.0",
  "pydantic>=2.5.0",
  "pydantic-settings>=2.1.0",
  "python-multipart>=0.0.6",
=======
>>>>>>> 88da282a
]

[project.optional-dependencies]
dev = [
  "ruff>=0.6.0",
  "black>=24.0.0",
  "isort>=5.13.0",
  "mypy>=1.11.0",
  "types-requests>=2.32.0",
]

# Ruff configuration
[tool.ruff]
target-version = "py310"
line-length = 88
fix = true
show-fixes = true

[tool.ruff.lint]
select = [
    "E",   # pycodestyle errors
    "W",   # pycodestyle warnings
    "F",   # pyflakes
    "I",   # isort
    "B",   # flake8-bugbear
    "C4",  # flake8-comprehensions
    "UP",  # pyupgrade
    "ARG", # flake8-unused-arguments
    "SIM", # flake8-simplify
    "TCH", # flake8-type-checking
    "PTH", # flake8-use-pathlib
    "ERA", # eradicate
    "PL",  # pylint
    "RUF", # ruff-specific rules
]
ignore = [
    "E501",   # Line too long (handled by black)
    "B008",   # Do not perform function calls in argument defaults
    "B904",   # Allow raise from None
    "PLR0913", # Too many arguments
    "PLR0912", # Too many branches
    "PLR0915", # Too many statements
    "PLR2004", # Magic value used in comparison
    "ERA001",  # Found commented-out code (sometimes needed)
<<<<<<< HEAD
    "F403",   # Star imports (used in __init__.py files)
    "ARG001", # Unused function arguments (common in FastAPI dependencies)
    "ARG004", # Unused static method arguments
    "PLC0415", # Import not at top level (needed in some async contexts)
    "PTH110", # os.path.exists usage (legacy code compatibility)
    "PTH113", # os.path.isfile usage (legacy code compatibility)
    "PTH118", # os.path.join usage (legacy code compatibility)
    "PTH119", # os.path.basename usage (legacy code compatibility)
    "PTH120", # os.path.dirname usage (legacy code compatibility)
    "PTH122", # os.path.splitext usage (legacy code compatibility)
    "PTH123", # os.path.splitext usage (legacy code compatibility)
    "PTH108", # os.unlink usage (legacy code compatibility)
    "PTH109", # os.getcwd usage (legacy code compatibility)
    "PTH202", # os.path.getsize usage (legacy code compatibility)
    "PLW2901", # Loop variable overwrite (common pattern)
    "SIM102", # Nested if statements (readability preference)
    "W293",   # Blank line contains whitespace (formatter handles this)
    "W291",   # Trailing whitespace (formatter handles this)
    "B007",   # Loop control variable not used (test patterns)
    "RUF059", # Unpacked variable never used (test patterns)
=======
>>>>>>> 88da282a
]
fixable = ["ALL"]
unfixable = []

[tool.ruff.lint.per-file-ignores]
"tests/*" = ["ARG", "PLR2004", "S101"]  # Allow unused args, magic values, asserts in tests
"**/test_*.py" = ["ARG", "PLR2004", "S101"]
"__init__.py" = ["F401"]  # Allow unused imports in __init__.py

[tool.ruff.lint.isort]
known-first-party = ["rag"]
force-sort-within-sections = true
split-on-trailing-comma = true

[tool.ruff.format]
quote-style = "double"
indent-style = "space"
skip-magic-trailing-comma = false
line-ending = "auto"

# Black configuration
[tool.black]
line-length = 88
target-version = ['py310', 'py311', 'py312']
include = '\.pyi?$'
extend-exclude = '''
/(
  # directories
  \.eggs
  | \.git
  | \.hg
  | \.mypy_cache
  | \.tox
  | \.venv
  | build
  | dist
)/
'''

# isort configuration
[tool.isort]
profile = "black"
multi_line_output = 3
line_length = 88
known_first_party = ["rag"]
force_sort_within_sections = true
combine_as_imports = true
split_on_trailing_comma = true

# mypy configuration
[tool.mypy]
python_version = "3.10"
<<<<<<< HEAD
warn_return_any = false
warn_unused_configs = true
warn_redundant_casts = true
warn_unused_ignores = false
warn_no_return = true
warn_unreachable = true
strict_optional = true
disallow_untyped_defs = false
disallow_incomplete_defs = false
check_untyped_defs = true
disallow_untyped_decorators = false
=======
warn_return_any = true
warn_unused_configs = true
warn_redundant_casts = true
warn_unused_ignores = true
warn_no_return = true
warn_unreachable = true
strict_optional = true
disallow_untyped_defs = true
disallow_incomplete_defs = true
check_untyped_defs = true
disallow_untyped_decorators = true
>>>>>>> 88da282a
no_implicit_optional = true
show_error_codes = true
show_column_numbers = true
ignore_missing_imports = true

[[tool.mypy.overrides]]
module = [
    "weaviate.*",
    "tiktoken.*",
    "dotenv.*",
]
<<<<<<< HEAD
ignore_missing_imports = true

# Ignore complex type issues in legacy code
[[tool.mypy.overrides]]
module = [
    "rag.*",
    "api.dependencies.clients",
    "api.routers.*",
    "api.services.*",
]
ignore_errors = true
=======
ignore_missing_imports = true
>>>>>>> 88da282a
<|MERGE_RESOLUTION|>--- conflicted
+++ resolved
@@ -9,14 +9,11 @@
   "openai>=1.40.0",
   "tiktoken>=0.7.0",
   "python-dotenv>=1.0.1",
-<<<<<<< HEAD
   "fastapi>=0.104.0",
   "uvicorn[standard]>=0.24.0",
   "pydantic>=2.5.0",
   "pydantic-settings>=2.1.0",
   "python-multipart>=0.0.6",
-=======
->>>>>>> 88da282a
 ]
 
 [project.optional-dependencies]
@@ -61,7 +58,6 @@
     "PLR0915", # Too many statements
     "PLR2004", # Magic value used in comparison
     "ERA001",  # Found commented-out code (sometimes needed)
-<<<<<<< HEAD
     "F403",   # Star imports (used in __init__.py files)
     "ARG001", # Unused function arguments (common in FastAPI dependencies)
     "ARG004", # Unused static method arguments
@@ -82,8 +78,6 @@
     "W291",   # Trailing whitespace (formatter handles this)
     "B007",   # Loop control variable not used (test patterns)
     "RUF059", # Unpacked variable never used (test patterns)
-=======
->>>>>>> 88da282a
 ]
 fixable = ["ALL"]
 unfixable = []
@@ -136,19 +130,6 @@
 # mypy configuration
 [tool.mypy]
 python_version = "3.10"
-<<<<<<< HEAD
-warn_return_any = false
-warn_unused_configs = true
-warn_redundant_casts = true
-warn_unused_ignores = false
-warn_no_return = true
-warn_unreachable = true
-strict_optional = true
-disallow_untyped_defs = false
-disallow_incomplete_defs = false
-check_untyped_defs = true
-disallow_untyped_decorators = false
-=======
 warn_return_any = true
 warn_unused_configs = true
 warn_redundant_casts = true
@@ -160,7 +141,6 @@
 disallow_incomplete_defs = true
 check_untyped_defs = true
 disallow_untyped_decorators = true
->>>>>>> 88da282a
 no_implicit_optional = true
 show_error_codes = true
 show_column_numbers = true
@@ -172,7 +152,6 @@
     "tiktoken.*",
     "dotenv.*",
 ]
-<<<<<<< HEAD
 ignore_missing_imports = true
 
 # Ignore complex type issues in legacy code
@@ -183,7 +162,4 @@
     "api.routers.*",
     "api.services.*",
 ]
-ignore_errors = true
-=======
-ignore_missing_imports = true
->>>>>>> 88da282a
+ignore_errors = true