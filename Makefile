# Makefile for local-weaviate-rag project

.PHONY: help lint lint-fix test test-full test-api format check install-dev clean start-api stop-api

# Default target
help:
	@echo "Available targets:"
	@echo "  lint         - Run all linters (check only)"
	@echo "  lint-fix     - Run all linters with auto-fix"
	@echo "  format       - Format code with ruff and black"
	@echo "  check        - Check code quality without fixing"
	@echo "  test         - Run basic functionality tests"
	@echo "  test-full    - Run comprehensive functionality tests"
	@echo "  test-api     - Test FastAPI service endpoints"
	@echo "  start-api    - Start FastAPI development server"
	@echo "  stop-api     - Stop FastAPI server (if running in background)"
	@echo "  install-dev  - Install development dependencies"
	@echo "  clean        - Clean up temporary files and caches"
	@echo ""
	@echo "Examples:"
	@echo "  make lint-fix    # Fix all linting issues"
	@echo "  make test-full   # Run complete test suite"
	@echo "  make start-api   # Start API server"

# Install development dependencies
install-dev:
	uv sync --extra dev

# Run all linters (check only)
lint:
	./lint.sh

# Run all linters with auto-fix
lint-fix:
	./lint.sh --fix

# Format code
format:
	./lint.sh --ruff-only --fix
	./lint.sh --black-only --fix

# Check code quality without fixing
check:
	./lint.sh --quiet

# Run basic functionality tests
test:
	uv run python tests/test_functionality.py

# Run comprehensive functionality tests (alias for test)
test-full: test

# Test FastAPI service endpoints
test-api:
	uv run python test_api.py

# Start FastAPI development server
start-api:
	./start_api.sh

<<<<<<< HEAD
# Stop FastAPI server (kill process listening on API_PORT or default 8001)
stop-api:
	@echo "Stopping FastAPI server..."
	@API_PORT=$${API_PORT:-8001}; lsof -ti:$$API_PORT | xargs kill -9 2>/dev/null || echo "No server running on port $$API_PORT"
=======
# Stop FastAPI server (kill process listening on port 8001)
stop-api:
	@echo "Stopping FastAPI server..."
	@lsof -ti:8001 | xargs kill -9 2>/dev/null || echo "No server running on port 8001"
>>>>>>> b7ccdefa


# Clean up temporary files and caches
clean:
	find . -type f -name "*.pyc" -delete
	find . -type d -name "__pycache__" -delete
	find . -type d -name "*.egg-info" -exec rm -rf {} +
	find . -type f -name ".coverage" -delete
	find . -type d -name ".pytest_cache" -exec rm -rf {} +
	find . -type d -name ".mypy_cache" -exec rm -rf {} +
	find . -type d -name ".ruff_cache" -exec rm -rf {} +
	@echo "Cleaned up temporary files and caches"<|MERGE_RESOLUTION|>--- conflicted
+++ resolved
@@ -58,17 +58,11 @@
 start-api:
 	./start_api.sh
 
-<<<<<<< HEAD
+
 # Stop FastAPI server (kill process listening on API_PORT or default 8001)
 stop-api:
 	@echo "Stopping FastAPI server..."
 	@API_PORT=$${API_PORT:-8001}; lsof -ti:$$API_PORT | xargs kill -9 2>/dev/null || echo "No server running on port $$API_PORT"
-=======
-# Stop FastAPI server (kill process listening on port 8001)
-stop-api:
-	@echo "Stopping FastAPI server..."
-	@lsof -ti:8001 | xargs kill -9 2>/dev/null || echo "No server running on port 8001"
->>>>>>> b7ccdefa
 
 
 # Clean up temporary files and caches
