--- conflicted
+++ resolved
@@ -26,20 +26,10 @@
 uv sync
 
 # Start the API server
-<<<<<<< HEAD
 echo "🌐 Starting FastAPI server on http://localhost:${API_PORT}"
 echo "📖 API Documentation: http://localhost:${API_PORT}/docs"
 echo "🔍 Health Check: http://localhost:${API_PORT}/api/v1/health"
 echo ""
 echo "Press Ctrl+C to stop the server"
 
-uv run uvicorn api.main:app --host 0.0.0.0 --port "${API_PORT}" --reload
-=======
-echo "🌐 Starting FastAPI server on http://localhost:8001"
-echo "📖 API Documentation: http://localhost:8001/docs"
-echo "🔍 Health Check: http://localhost:8001/api/v1/health"
-echo ""
-echo "Press Ctrl+C to stop the server"
-
-uv run uvicorn api.main:app --host 0.0.0.0 --port 8001 --reload
->>>>>>> b7ccdefa
+uv run uvicorn api.main:app --host 0.0.0.0 --port "${API_PORT}" --reload