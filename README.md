# Local Weaviate RAG System 🚀

> **A complete, production-ready RAG (Retrieval-Augmented Generation) system that demonstrates modern AI architecture patterns using Weaviate vector database, OpenAI embeddings, and GPT-4o for intelligent document Q&A.**

---

## 📖 Table of Contents

- [Purpose & Learning Goals](#-purpose--learning-goals)
- [System Architecture](#-system-architecture)
- [Features](#-features)
- [Prerequisites](#-prerequisites)
- [Quick Start](#-quick-start)
- [Detailed Usage](#-detailed-usage)
- [Architecture Deep Dive](#-architecture-deep-dive)
- [Configuration Guide](#-configuration-guide)
- [Development](#-development)
- [Troubleshooting](#-troubleshooting)
- [License](#-license)

---

## 🎯 Purpose & Learning Goals

### **What This Repository Is**
A **production-ready RAG (Retrieval-Augmented Generation) system** that demonstrates how to build intelligent document Q&A using modern AI tools. Designed for learning and real-world deployment.

### **Learning Goals**
Master these core competencies by studying this codebase:

- **RAG Architecture** - Complete pipeline from document ingestion to AI-powered answers
- **Vector Databases** - Weaviate integration for semantic search and hybrid retrieval
- **Production Engineering** - Error handling, security, testing, and code quality
- **AI Integration** - OpenAI embeddings and GPT-4o for intelligent responses

### **Why RAG Matters**
RAG systems power modern AI applications by combining retrieval with generation, enabling AI to answer questions about your specific documents and knowledge bases.

---

## 🏗️ System Architecture

### **System Flow**

```
📄 Documents → 🔪 Text Chunking → 🧠 OpenAI Embeddings → 💾 Weaviate Storage
                                                             ↓
❓ User Query → 🧠 Query Embedding → 🔍 Hybrid Search ←─────┘
                                          ↓
              ✅ Final Answer ← 🤖 GPT-4o ← 📝 Context Assembly
```

**Infrastructure**: 🐳 Docker → 📊 Weaviate DB + ⚙️ .env Config → 🐍 Python App

### **Core Components**

#### **1. Ingestion Engine (`rag/ingest.py`)**
- **Intelligent Text Chunking** - Token-aware splitting with sentence boundaries
- **Batch Embedding** - Efficient OpenAI API usage with rate limiting
- **Schema Management** - Automatic collection creation and validation
- **Error Recovery** - Fallback strategies and robust error handling

#### **2. Query Engine (`rag/query.py`)**
- **Hybrid Search** - Combines BM25 and vector similarity (configurable balance)
- **Context Assembly** - Smart chunk selection and prompt building
- **Structured Output** - Detailed query analysis and result presentation
- **Temperature Control** - Optimized GPT-4o parameters for factual responses

#### **3. Utility Layer (`rag/utils.py`)**
- **Configuration Management** - Environment variable handling with validation
- **Tokenization** - Efficient tiktoken-based token counting and caching
- **Retry Logic** - Exponential backoff for external API calls
- **Logging** - Structured logging with appropriate levels

#### **4. Vector Database (Weaviate)**
- **Persistent Storage** - Docker volume for data persistence
- **API Authentication** - Secure access with API keys
- **Schema Flexibility** - Dynamic collection management
- **Hybrid Capabilities** - Built-in BM25 + vector search

---

## 📋 Prerequisites

- **Docker & Docker Compose** - For running Weaviate vector database
- **Python 3.10+** - Modern Python with type hints support
- **OpenAI API Key** - For embeddings and completions ([get one here](https://platform.openai.com/api-keys))
- **4GB+ RAM** - For Weaviate and document processing
- **uv package manager** - Fast Python package manager (or use pip)

---

## 🚀 Quick Start

### **1. Clone and Setup**
```bash
git clone <this-repo>
cd local-weaviate-rag

# Copy environment template
cp .env.example .env
```

### **2. Configure Environment**
Edit `.env` file with your credentials:
```bash
# Required: Add your OpenAI API key
OPENAI_API_KEY=sk-your-actual-key-here

# Required: Set a strong Weaviate API key
WEAVIATE_API_KEY=your-secure-random-key-16chars+

# Optional: Tune RAG parameters
CHUNK_TOKENS=400
HYBRID_ALPHA=0.5
TOP_K=5
```

### **3. Start the System**
```bash
# Install dependencies
uv sync

# Start Weaviate database
./start_weaviate.sh

# Verify setup (optional but recommended)
make test
```

### **4. Ingest Your First Document**
```bash
# Ingest this README
uv run python -m rag.ingest README.md --source "Project Documentation"

# Or ingest direct text
uv run python -m rag.ingest "Python is a versatile programming language" --source "Quick Note"
```

### **5. Ask Questions**
```bash
uv run python -m rag.query "What is this project about?"
uv run python -m rag.query "How do I configure the system?"
uv run python -m rag.query "What are the learning goals?"
```

---

## 📚 Detailed Usage

### **Document Ingestion**

#### **Supported File Types**
- **Text**: `.txt`, `.md`, `.rst`
- **Code**: `.py`, `.js`, `.json`, `.html`, `.xml`
- **Documents**: `.csv`, `.tex`
- **Direct Text**: Pass strings directly via command line

#### **Ingestion Examples**
```bash
# Single file ingestion
uv run python -m rag.ingest docs/api.md --source "API Documentation"

# Multiple files (run separately for better source tracking)
uv run python -m rag.ingest README.md --source "Main Docs"
uv run python -m rag.ingest src/main.py --source "Source Code"
uv run python -m rag.ingest config.json --source "Configuration"

# Direct text ingestion
uv run python -m rag.ingest "Machine learning is a subset of AI" --source "ML Notes"

# Long text with source context
uv run python -m rag.ingest "$(cat research_paper.txt)" --source "Research Paper 2024"
```

#### **Advanced Ingestion Options**
```bash
# Large document batches (for automation)
find docs/ -name "*.md" -exec uv run python -m rag.ingest {} --source "Documentation" \;

# Monitoring ingestion progress
uv run python -m rag.ingest large_doc.txt --source "Large Doc" 2>&1 | tee ingestion.log
```

### **Querying and Search**

#### **Query Types**

**Factual Questions**
```bash
uv run python -m rag.query "What are the system requirements?"
uv run python -m rag.query "How much memory does Weaviate need?"
```

**Conceptual Questions**
```bash
uv run python -m rag.query "Explain the RAG architecture"
uv run python -m rag.query "What is hybrid search and why is it useful?"
```

**Code-Related Questions**
```bash
uv run python -m rag.query "How does the text chunking algorithm work?"
uv run python -m rag.query "Show me error handling patterns in the code"
```

**Configuration Questions**
```bash
uv run python -m rag.query "How do I tune the search parameters?"
uv run python -m rag.query "What environment variables are available?"
```

#### **Understanding Query Output**

The system provides structured output with four main sections:

1. **INPUT QUERY** - Your original question
2. **RETRIEVED VECTOR SEARCH** - Relevant chunks found in the database
3. **FULL DETAILS** - Complete prompt sent to GPT-4o including context
4. **GENERATED ANSWER** - Final AI-generated response

This transparency helps you understand how the RAG system processes your queries and generates answers.

### **Database Management**

#### **Lifecycle Commands**
```bash
# Check status
docker compose -f docker-compose.weaviate.yml ps

# Start database
./start_weaviate.sh

# Stop database (data persists)
./stop_weaviate.sh

# Reset database (⚠️ deletes all data)
./reset_weaviate.sh
```

#### **Data Persistence**
- **Automatic**: Data persists between container restarts
- **Volumes**: Stored in Docker volume `local-weaviate-rag_weaviate-data`
- **Backup**: Use `docker volume inspect` to locate data for backup

---

## 🔧 Architecture Deep Dive

### **Text Processing Pipeline**

#### **1. Chunking Strategy**
The system uses intelligent chunking that:
- **Respects Sentence Boundaries** - Never breaks mid-sentence
- **Token-Aware Splitting** - Uses tiktoken for accurate token counting
- **Configurable Overlap** - Maintains context continuity between chunks
- **Paragraph Preservation** - Maintains document structure where possible

```python
# Example: 400-token chunks with 60-token overlap
chunks = chunk_text(
    text="Long document content...",
    model="text-embedding-3-small",
    chunk_tokens=400,
    overlap_tokens=60
)
```

#### **2. Embedding Generation**
- **Model**: OpenAI `text-embedding-3-small` (1536 dimensions)
- **Batching**: 100 chunks per API call for efficiency
- **Rate Limiting**: Built-in delays to respect API limits
- **Error Handling**: Automatic retry with exponential backoff

#### **3. Storage Schema**
Each document chunk is stored with:
```json
{
  "text": "The actual text content",
  "source": "Source identifier (filename, URL, etc.)",
  "chunk_id": "Sequential chunk identifier",
  "vector": [1536-dimensional embedding array]
}
```

### **Search and Retrieval**

#### **Hybrid Search Algorithm**
The system combines two search methods:

1. **BM25 (Keyword Search)**
   - Excellent for exact term matches
   - Handles technical terminology well
   - Fast execution

2. **Vector Similarity (Semantic Search)**
   - Captures semantic meaning
   - Handles synonyms and concepts
   - Cross-lingual capabilities

**Balance Parameter (HYBRID_ALPHA)**:
- `0.0` = Pure keyword search
- `0.5` = Balanced hybrid (recommended)
- `1.0` = Pure semantic search

#### **Context Assembly**
1. **Retrieval**: Get top-K chunks based on hybrid score
2. **Ranking**: Order by relevance score
3. **Selection**: Take top N chunks (respecting token limits)
4. **Formatting**: Assemble into coherent context with separators

### **AI Generation Pipeline**

#### **Prompt Engineering**
The system uses a structured prompt template:
```
You are a helpful assistant that answers questions based on the provided context.
Use the information from the context to answer the question as completely as possible.
If you cannot find a direct answer in the context, provide the most relevant information available.

Context:
[Retrieved chunks with separators]

Question: [User query]

Answer:
```

#### **Model Configuration**
- **Model**: GPT-4o (latest OpenAI model)
- **Temperature**: 0.2 (factual, consistent responses)
- **Max Tokens**: Determined by context length
- **Stop Sequences**: None (allow complete responses)

---

## ⚙️ Configuration Guide

### **Environment Variables**

#### **Weaviate Database**
```bash
WEAVIATE_SCHEME=http              # Use https in production
WEAVIATE_HOST=localhost           # Database host
WEAVIATE_PORT=8080               # HTTP port
WEAVIATE_GRPC_PORT=50051         # gRPC port (for advanced usage)
WEAVIATE_API_KEY=your-secret-key  # ⚠️ Change this! (min 16 chars)
```

#### **OpenAI API**
```bash
OPENAI_API_KEY=sk-your-key        # Your OpenAI API key
OPENAI_BASE_URL=                  # Optional: Custom endpoint (Azure, proxy)
OPENAI_EMBED_MODEL=text-embedding-3-small    # Embedding model
OPENAI_COMPLETIONS_MODEL=gpt-4o   # Chat completion model
```

#### **RAG Configuration**
```bash
RAG_COLLECTION=Documents          # Collection name in Weaviate
CHUNK_TOKENS=400                  # Target tokens per chunk
CHUNK_OVERLAP=60                  # Overlap between chunks
HYBRID_ALPHA=0.5                  # Search balance (0=keyword, 1=vector)
TOP_K=5                          # Chunks to retrieve
MAX_CONTEXT_CHUNKS=6             # Max chunks sent to LLM
```

### **Tuning Guidelines**

#### **Chunk Size (`CHUNK_TOKENS`)**
- **Small (200-300)**: Better for specific, focused answers
- **Medium (400-500)**: Good balance, recommended default
- **Large (600-800)**: Better for complex, contextual answers
- **Considerations**: Larger chunks = more context but fewer chunks in prompt

#### **Search Balance (`HYBRID_ALPHA`)**
- **0.0-0.3**: Keyword-heavy (good for technical terms, exact matches)
- **0.4-0.6**: Balanced (recommended for most use cases)
- **0.7-1.0**: Semantic-heavy (good for conceptual questions)

#### **Retrieval Parameters**
- **TOP_K**: More chunks = better coverage but slower processing
- **MAX_CONTEXT_CHUNKS**: More context = better answers but higher API costs
- **Overlap**: Higher overlap = better continuity but more storage

---

## 🛠️ Development

### **Running Tests**
```bash
# Comprehensive functionality tests
make test

# Alternative: Direct execution
uv run python tests/test_functionality.py

# Manual end-to-end test
uv run python -m rag.ingest "Test document" --source "test"
uv run python -m rag.query "What was the test about?"
```

### **Code Quality & Linting**

#### **Available Linters**
- **Ruff** ⚡ - Fast Python linter with auto-fix (replaces flake8, isort, pyupgrade)
- **Black** ⚫ - Code formatter for consistent style
- **isort** 📥 - Import sorting and organization
- **mypy** 🔍 - Static type checking
- **shellcheck** 🐚 - Shell script linting

#### **Quick Commands**
```bash
# Install development dependencies
make install-dev

# Run all linters with auto-fix
make lint-fix

# Check code quality without fixing
make lint

# Format code only
make format

# Clean up temporary files
make clean
```

#### **Manual Linting**
```bash
# Run all linters with auto-fix
./lint.sh --fix

# Run specific linters
./lint.sh --ruff-only --fix    # Fast Python linting + formatting
./lint.sh --mypy-only          # Type checking
./lint.sh --shellcheck-only    # Shell script checking

# Check without fixing
./lint.sh                     # All linters (check mode)
./lint.sh --quiet             # Minimal output
```

#### **Configuration Files**
- **`pyproject.toml`** - Python tool configuration (ruff, black, isort, mypy)
- **`.shellcheckrc`** - Shellcheck configuration with common warnings disabled
- **`lint.sh`** - Comprehensive linting script with auto-fix capabilities

### **Adding New Features**

The codebase follows strict modular architecture:

#### **Core Modules**
- **`rag/utils.py`** - Shared utilities, configuration, and helpers
- **`rag/ingest.py`** - Document ingestion, chunking, and storage
- **`rag/query.py`** - Search, retrieval, and answer generation
- **`tests/`** - Comprehensive test suite with 95%+ coverage

#### **Development Workflow**
1. **Setup**: `make install-dev` to install linting tools
2. **Code**: Follow existing patterns and type hints
3. **Test**: `make test` to ensure functionality works
4. **Lint**: `make lint-fix` to auto-fix code quality issues
5. **Verify**: `make lint` to check all linters pass

#### **Code Standards**
- **Type Hints**: All functions must have complete type annotations
- **Docstrings**: Google-style docstrings for all public functions
- **Error Handling**: Explicit exception handling with logging
- **Security**: Input validation and secure defaults
- **Performance**: Efficient algorithms and resource usage

### **Project Structure**
```
local-weaviate-rag/
├── rag/                     # Main package
│   ├── __init__.py         # Package initialization
│   ├── utils.py            # Shared utilities and configuration
│   ├── ingest.py           # Document ingestion pipeline
│   └── query.py            # Query and answer generation
├── tests/                   # Test suite
│   └── test_functionality.py  # Comprehensive functionality tests
├── docker-compose.weaviate.yml  # Weaviate container configuration
├── .env.example            # Environment template
├── .env                    # Your environment (not in git)
├── pyproject.toml          # Python project configuration
├── Makefile               # Development commands
├── lint.sh                # Linting automation script
├── start_weaviate.sh      # Database startup script
├── stop_weaviate.sh       # Database shutdown script
├── reset_weaviate.sh      # Database reset script
└── README.md              # This documentation
```

---

## 🔍 Troubleshooting

### **Common Issues**

#### **"Connection refused" or "Cannot connect to Weaviate"**
```bash
# Check if Weaviate is running
docker compose -f docker-compose.weaviate.yml ps

# If not running, start it
./start_weaviate.sh

# Check logs for errors
docker compose -f docker-compose.weaviate.yml logs
```

#### **"OpenAI API key not found"**
```bash
# Verify .env file exists and contains your API key
cat .env | grep OPENAI_API_KEY

# If missing, add it:
echo "OPENAI_API_KEY=sk-your-actual-key-here" >> .env
```

#### **"No results found" or Poor Search Results**
```bash
# Check if documents were ingested
uv run python -m rag.query "test"

# Verify collection has data (should show object count > 0)
# If no results, try re-ingesting:
uv run python -m rag.ingest "test document" --source "test"

# Tune search parameters in .env:
HYBRID_ALPHA=0.3  # More keyword-based
# or
HYBRID_ALPHA=0.7  # More semantic-based
```

#### **Port Conflicts (8080 already in use)**
```bash
# Change the port in .env
echo "WEAVIATE_PORT=8081" >> .env

# Restart Weaviate
./stop_weaviate.sh
./start_weaviate.sh
```

#### **Out of Memory or Performance Issues**
```bash
# Reduce chunk size to process less data at once
echo "CHUNK_TOKENS=200" >> .env

# Reduce retrieval parameters
echo "TOP_K=3" >> .env
echo "MAX_CONTEXT_CHUNKS=3" >> .env

# Restart system after changes
./stop_weaviate.sh
./start_weaviate.sh
```

### **Performance Optimization**

#### **Ingestion Performance**
1. **Batch Processing** - Ingest multiple documents sequentially rather than individually
2. **Chunk Size Tuning** - Smaller chunks = more granular but slower ingestion
3. **Rate Limiting** - Built-in delays prevent API rate limiting
4. **Connection Reuse** - Single client instance for multiple operations

#### **Query Performance**
1. **Search Parameter Tuning** - Lower TOP_K for faster queries
2. **Context Management** - Fewer chunks = faster LLM responses
3. **Caching** - Tokenizer and embedding caches improve repeated operations
4. **Index Optimization** - Weaviate automatically optimizes vector indices

#### **Cost Optimization**
1. **Embedding Costs** - Use smaller chunk sizes to reduce embedding API calls
2. **Completion Costs** - Reduce MAX_CONTEXT_CHUNKS to limit token usage
3. **Model Selection** - Consider `text-embedding-3-small` vs larger models
4. **Batch Operations** - Process multiple chunks per API call

### **Security Considerations**

#### **Production Deployment**
- ⚠️ **Never commit `.env`** - contains sensitive API keys
- 🔒 **Use strong `WEAVIATE_API_KEY`** - minimum 16 characters, cryptographically secure
- 🔐 **Use HTTPS in production** - set `WEAVIATE_SCHEME=https`
- 📁 **Validate file inputs** - system checks file types, sizes, and paths
- 🛡️ **Network Security** - restrict Weaviate port access in production
- 🔐 **API Key Rotation** - regularly rotate OpenAI and Weaviate API keys

#### **Data Privacy**
- **Local Processing** - All document processing happens locally
- **OpenAI Policy** - Review OpenAI's data usage policy for your use case
- **Data Retention** - Consider implementing data retention policies
- **Access Control** - Implement proper authentication for production use

---

## 📈 Real-World Usage Examples

### **Example 1: Technical Documentation RAG**
```bash
# Ingest your project documentation
uv run python -m rag.ingest README.md --source "Main Documentation"
uv run python -m rag.ingest docs/api.md --source "API Reference"
uv run python -m rag.ingest docs/deployment.md --source "Deployment Guide"

# Ask technical questions
uv run python -m rag.query "How do I deploy this application?"
uv run python -m rag.query "What are the API endpoints for user management?"
uv run python -m rag.query "Show me a complete setup example"
```

### **Example 2: Code Analysis RAG**
```bash
<<<<<<< HEAD
# Ingest source code for analysis
uv run python -m rag.ingest src/models.py --source "Data Models"
uv run python -m rag.ingest src/api.py --source "API Layer"
uv run python -m rag.ingest src/utils.py --source "Utility Functions"
=======
# Run comprehensive functionality tests
uv run python tests/test_functionality.py

# Or use the Makefile
make test
>>>>>>> 88da282a

# Ask about code structure and patterns
uv run python -m rag.query "How does authentication work in this codebase?"
uv run python -m rag.query "What database models are defined?"
uv run python -m rag.query "Show me error handling patterns used"
```

<<<<<<< HEAD
### **Example 3: Research and Knowledge Management**
```bash
# Ingest research materials
uv run python -m rag.ingest paper1.pdf --source "ML Research Paper"
uv run python -m rag.ingest notes.md --source "Research Notes"
uv run python -m rag.ingest bibliography.txt --source "Literature Review"

# Ask research questions
uv run python -m rag.query "What are the main findings about neural networks?"
uv run python -m rag.query "Compare the different approaches mentioned"
uv run python -m rag.query "What are the limitations of current methods?"
```

### **Example 4: Customer Support Knowledge Base**
```bash
# Build a support knowledge base
uv run python -m rag.ingest faq.md --source "Frequently Asked Questions"
uv run python -m rag.ingest troubleshooting.md --source "Troubleshooting Guide"
uv run python -m rag.ingest user_manual.pdf --source "User Manual"

# Answer customer questions
uv run python -m rag.query "How do I reset my password?"
uv run python -m rag.query "What should I do if the app crashes?"
uv run python -m rag.query "How do I contact customer support?"
```

---

## 🚀 Production Deployment

### **Environment Setup**
```bash
# Production environment variables
WEAVIATE_SCHEME=https
WEAVIATE_HOST=your-production-host.com
WEAVIATE_API_KEY=cryptographically-secure-key-here

# Resource scaling
CHUNK_TOKENS=500
TOP_K=10
MAX_CONTEXT_CHUNKS=8
```

### **Monitoring and Logging**
- **Application Logs** - Structured logging to files or log aggregation service
- **Performance Metrics** - Token usage, response times, error rates
- **Health Checks** - Weaviate connectivity and API availability
- **Resource Usage** - Memory, CPU, and storage monitoring

### **Scaling Considerations**
- **Horizontal Scaling** - Multiple application instances behind load balancer
- **Database Scaling** - Weaviate cluster for high availability
- **Caching Layer** - Redis for frequent queries and embeddings
- **Rate Limiting** - Protect against abuse and manage costs

---

## 📚 Additional Resources

### **Learning Materials**
- **RAG Fundamentals** - [Anthropic's RAG Guide](https://docs.anthropic.com/claude/docs/retrieval-augmented-generation)
- **Vector Databases** - [Weaviate Documentation](https://weaviate.io/developers/weaviate)
- **OpenAI APIs** - [OpenAI API Documentation](https://platform.openai.com/docs)
- **Embedding Models** - [OpenAI Embeddings Guide](https://platform.openai.com/docs/guides/embeddings)

### **Advanced Topics**
- **Hybrid Search Theory** - Understanding BM25 and vector similarity trade-offs
- **Prompt Engineering** - Optimizing prompts for better RAG responses
- **Vector Database Design** - Schema design and indexing strategies
- **Production MLOps** - Deployment, monitoring, and maintenance patterns

### **Community and Support**
- **Issues and Bugs** - [GitHub Issues](https://github.com/your-repo/issues)
- **Feature Requests** - Use GitHub Discussions
- **Weaviate Community** - [Weaviate Slack](https://weaviate.io/slack)
- **OpenAI Community** - [OpenAI Community Forum](https://community.openai.com)

---

## 📄 License

This project is open source under the MIT License. Feel free to modify, distribute, and use in your own projects.

### **Attribution**
If you use this project as a learning resource or base for your own work, attribution is appreciated but not required.

### **Contributing**
Contributions are welcome! Please:
1. Fork the repository
2. Create a feature branch
3. Follow the code quality standards (`make lint-fix`)
4. Add tests for new functionality
5. Submit a pull request with clear description

---

## 🎉 Conclusion

This repository demonstrates a complete, production-ready RAG system that serves as both an educational resource and a practical tool. By studying and extending this codebase, you'll gain deep understanding of modern AI architecture patterns and be well-prepared to build your own AI-powered applications.

The system is designed to be:
- **📚 Educational** - Clear, well-documented code with comprehensive examples
- **🚀 Production-Ready** - Robust error handling, security, and performance optimization
- **🔧 Extensible** - Modular architecture for easy customization and extension
- **🛡️ Secure** - Security best practices and input validation
- **⚡ Performant** - Optimized for speed and efficiency
=======
### Code Quality & Linting

This project includes comprehensive linting and code quality tools:

#### Available Linters
- **Ruff** - Fast Python linter with auto-fix (replaces flake8, isort, pyupgrade)
- **Black** - Code formatter for consistent style
- **isort** - Import sorting and organization
- **mypy** - Static type checking
- **shellcheck** - Shell script linting

#### Quick Commands
```bash
# Install development dependencies
make install-dev

# Run all linters with auto-fix
make lint-fix

# Check code quality without fixing
make lint

# Format code only
make format

# Clean up temporary files
make clean
```

#### Manual Linting
```bash
# Run all linters with auto-fix
./lint.sh --fix

# Run specific linters
./lint.sh --ruff-only --fix    # Fast Python linting + formatting
./lint.sh --mypy-only          # Type checking
./lint.sh --shellcheck-only    # Shell script checking

# Check without fixing
./lint.sh                     # All linters (check mode)
./lint.sh --quiet             # Minimal output
```

#### Configuration Files
- `pyproject.toml` - Python tool configuration (ruff, black, isort, mypy)
- `.shellcheckrc` - Shellcheck configuration with common warnings disabled
- `lint.sh` - Comprehensive linting script with auto-fix capabilities

### Adding New Features
The codebase is modular and follows strict code quality standards:
- `rag/utils.py` - Shared utilities and configuration
- `rag/ingest.py` - Document ingestion and chunking  
- `rag/query.py` - Search and answer generation
- `tests/` - Comprehensive test suite

**Before submitting changes:**
1. Run `make lint-fix` to auto-fix issues
2. Run `make test` to ensure functionality works
3. Check that all linters pass with `make lint`
>>>>>>> 88da282a

Whether you're learning about RAG systems, building a proof of concept, or deploying to production, this repository provides the foundation and patterns you need to succeed.

**Happy building! 🚀**<|MERGE_RESOLUTION|>--- conflicted
+++ resolved
@@ -614,18 +614,10 @@
 
 ### **Example 2: Code Analysis RAG**
 ```bash
-<<<<<<< HEAD
 # Ingest source code for analysis
 uv run python -m rag.ingest src/models.py --source "Data Models"
 uv run python -m rag.ingest src/api.py --source "API Layer"
 uv run python -m rag.ingest src/utils.py --source "Utility Functions"
-=======
-# Run comprehensive functionality tests
-uv run python tests/test_functionality.py
-
-# Or use the Makefile
-make test
->>>>>>> 88da282a
 
 # Ask about code structure and patterns
 uv run python -m rag.query "How does authentication work in this codebase?"
@@ -633,7 +625,6 @@
 uv run python -m rag.query "Show me error handling patterns used"
 ```
 
-<<<<<<< HEAD
 ### **Example 3: Research and Knowledge Management**
 ```bash
 # Ingest research materials
@@ -661,6 +652,11 @@
 ```
 
 ---
+# Run comprehensive functionality tests
+uv run python tests/test_functionality.py
+
+# Or use the Makefile
+make test
 
 ## 🚀 Production Deployment
 
@@ -676,6 +672,7 @@
 TOP_K=10
 MAX_CONTEXT_CHUNKS=8
 ```
+
 
 ### **Monitoring and Logging**
 - **Application Logs** - Structured logging to files or log aggregation service
@@ -734,74 +731,74 @@
 
 This repository demonstrates a complete, production-ready RAG system that serves as both an educational resource and a practical tool. By studying and extending this codebase, you'll gain deep understanding of modern AI architecture patterns and be well-prepared to build your own AI-powered applications.
 
+### Code Quality & Linting
+
+This project includes comprehensive linting and code quality tools:
+
+#### Available Linters
+- **Ruff** - Fast Python linter with auto-fix (replaces flake8, isort, pyupgrade)
+- **Black** - Code formatter for consistent style
+- **isort** - Import sorting and organization
+- **mypy** - Static type checking
+- **shellcheck** - Shell script linting
+
+#### Quick Commands
+```bash
+# Install development dependencies
+make install-dev
+
+# Run all linters with auto-fix
+make lint-fix
+
+# Check code quality without fixing
+make lint
+
+# Format code only
+make format
+
+# Clean up temporary files
+make clean
+```
+
+#### Manual Linting
+```bash
+# Run all linters with auto-fix
+./lint.sh --fix
+
+# Run specific linters
+./lint.sh --ruff-only --fix    # Fast Python linting + formatting
+./lint.sh --mypy-only          # Type checking
+./lint.sh --shellcheck-only    # Shell script checking
+
+# Check without fixing
+./lint.sh                     # All linters (check mode)
+./lint.sh --quiet             # Minimal output
+```
+
+#### Configuration Files
+- `pyproject.toml` - Python tool configuration (ruff, black, isort, mypy)
+- `.shellcheckrc` - Shellcheck configuration with common warnings disabled
+- `lint.sh` - Comprehensive linting script with auto-fix capabilities
+
+### Adding New Features
+The codebase is modular and follows strict code quality standards:
+- `rag/utils.py` - Shared utilities and configuration
+- `rag/ingest.py` - Document ingestion and chunking  
+- `rag/query.py` - Search and answer generation
+- `tests/` - Comprehensive test suite
+
+**Before submitting changes:**
+1. Run `make lint-fix` to auto-fix issues
+2. Run `make test` to ensure functionality works
+3. Check that all linters pass with `make lint`
+
+
 The system is designed to be:
 - **📚 Educational** - Clear, well-documented code with comprehensive examples
 - **🚀 Production-Ready** - Robust error handling, security, and performance optimization
 - **🔧 Extensible** - Modular architecture for easy customization and extension
 - **🛡️ Secure** - Security best practices and input validation
 - **⚡ Performant** - Optimized for speed and efficiency
-=======
-### Code Quality & Linting
-
-This project includes comprehensive linting and code quality tools:
-
-#### Available Linters
-- **Ruff** - Fast Python linter with auto-fix (replaces flake8, isort, pyupgrade)
-- **Black** - Code formatter for consistent style
-- **isort** - Import sorting and organization
-- **mypy** - Static type checking
-- **shellcheck** - Shell script linting
-
-#### Quick Commands
-```bash
-# Install development dependencies
-make install-dev
-
-# Run all linters with auto-fix
-make lint-fix
-
-# Check code quality without fixing
-make lint
-
-# Format code only
-make format
-
-# Clean up temporary files
-make clean
-```
-
-#### Manual Linting
-```bash
-# Run all linters with auto-fix
-./lint.sh --fix
-
-# Run specific linters
-./lint.sh --ruff-only --fix    # Fast Python linting + formatting
-./lint.sh --mypy-only          # Type checking
-./lint.sh --shellcheck-only    # Shell script checking
-
-# Check without fixing
-./lint.sh                     # All linters (check mode)
-./lint.sh --quiet             # Minimal output
-```
-
-#### Configuration Files
-- `pyproject.toml` - Python tool configuration (ruff, black, isort, mypy)
-- `.shellcheckrc` - Shellcheck configuration with common warnings disabled
-- `lint.sh` - Comprehensive linting script with auto-fix capabilities
-
-### Adding New Features
-The codebase is modular and follows strict code quality standards:
-- `rag/utils.py` - Shared utilities and configuration
-- `rag/ingest.py` - Document ingestion and chunking  
-- `rag/query.py` - Search and answer generation
-- `tests/` - Comprehensive test suite
-
-**Before submitting changes:**
-1. Run `make lint-fix` to auto-fix issues
-2. Run `make test` to ensure functionality works
-3. Check that all linters pass with `make lint`
->>>>>>> 88da282a
 
 Whether you're learning about RAG systems, building a proof of concept, or deploying to production, this repository provides the foundation and patterns you need to succeed.
 
