# Local Weaviate RAG (OpenAI Embeddings + GPT-4o)
<<<<<<< HEAD
# Test
=======
>>>>>>> 8357dc56

A minimal, secure, and fast local RAG (Retrieval-Augmented Generation) system that lets you chat with your documents using AI.

## Features
- 🐳 **Weaviate vector database** in Docker with API-key authentication and persistent storage
- 🧠 **OpenAI embeddings** (`text-embedding-3-small`) for semantic search
- 🔍 **Hybrid search** combining BM25 keyword search + vector similarity
- 🤖 **GPT-4o** for intelligent question answering from your documents
- ⚙️ **Simple configuration** via `.env` file
- 🔒 **Security-focused** with proper input validation and error handling

## Prerequisites
- Docker & Docker Compose
- Python 3.10+
- OpenAI API key ([get one here](https://platform.openai.com/api-keys))

## Quick Start

### 1. Setup
```bash
# Clone and enter directory
git clone <this-repo> && cd local-weaviate-rag

# Copy and configure environment
cp .env.example .env
# Edit .env and set your OPENAI_API_KEY and WEAVIATE_API_KEY
```

### 2. Start Weaviate Database
```bash
./start_weaviate.sh
# Wait ~10 seconds for Weaviate to fully start
```

### 3. Install Dependencies
```bash
# Using uv (recommended)
uv sync
```

### 4. Test Core Functionality (Optional)
```bash
# Run tests to verify everything is working
uv run python test_functionality.py
```

### 5. Ingest Your First Document
```bash
# Ingest a text file
uv run python -m rag.ingest README.md --source "Project Documentation"

# OR ingest raw text directly
uv run python -m rag.ingest "Python is a programming language" --source "Quick Note"
```

### 6. Ask Questions
```bash
uv run python -m rag.query "What is this project about?"
uv run python -m rag.query "How do I install the dependencies?"
```

## Detailed Usage Examples

### Document Ingestion

#### Ingest Different File Types
```bash
# Markdown files
uv run python -m rag.ingest docs/api.md --source "API Documentation"

# Python code
uv run python -m rag.ingest src/main.py --source "Source Code"

# Text files
uv run python -m rag.ingest notes.txt --source "Meeting Notes"

# JSON configuration
uv run python -m rag.ingest config.json --source "Configuration"

# Multiple files (run separately)
uv run python -m rag.ingest doc1.md --source "Documentation"
uv run python -m rag.ingest doc2.md --source "Documentation"  
uv run python -m rag.ingest code.py --source "Source Code"
```

#### Ingest Raw Text
```bash
# Short text snippets
uv run python -m rag.ingest "The API endpoint is /users/{id}" --source "API Notes"

# Longer text (use quotes)
uv run python -m rag.ingest "This is a long document about machine learning concepts..." --source "ML Guide"
```

### Querying Examples

#### Basic Questions
```bash
# Simple factual questions
uv run python -m rag.query "What is the main purpose of this project?"
uv run python -m rag.query "How do I configure the database?"
uv run python -m rag.query "What are the prerequisites?"

# Technical questions
uv run python -m rag.query "What Python version is required?"
uv run python -m rag.query "Which ports does Weaviate use?"
uv run python -m rag.query "How do I reset the database?"
```

#### Advanced Queries
```bash
# Comparative questions
uv run python -m rag.query "What's the difference between BM25 and vector search?"

# Step-by-step questions  
uv run python -m rag.query "Show me the complete setup process"

# Code-related questions
uv run python -m rag.query "How does the chunking algorithm work?"
uv run python -m rag.query "What error handling is implemented?"
```

## Database Management

### Reset Database (Clear All Data)
```bash
# ⚠️ WARNING: This permanently deletes all ingested documents
./reset_weaviate.sh
```

### Stop/Start Database
```bash
# Stop Weaviate
./stop_weaviate.sh

# Start Weaviate  
./start_weaviate.sh
```

### Check Database Status
```bash
# Check if Weaviate is running
docker compose -f docker-compose.weaviate.yml ps

# View logs
docker compose -f docker-compose.weaviate.yml logs -f
```

## Configuration Guide

### Environment Variables (`.env`)

```bash
# Weaviate Database
WEAVIATE_SCHEME=http              # Use https in production
WEAVIATE_HOST=localhost
WEAVIATE_PORT=8080
WEAVIATE_API_KEY=your-secret-key  # Change this!

# OpenAI API
OPENAI_API_KEY=sk-your-key        # Your OpenAI API key
OPENAI_EMBED_MODEL=text-embedding-3-small
OPENAI_COMPLETIONS_MODEL=gpt-4o

# RAG Configuration
RAG_COLLECTION=Documents          # Collection name
CHUNK_TOKENS=400                  # Text chunk size
CHUNK_OVERLAP=60                  # Overlap between chunks
HYBRID_ALPHA=0.5                  # 0=keyword only, 1=vector only
TOP_K=5                          # Results to retrieve
MAX_CONTEXT_CHUNKS=6             # Max chunks sent to GPT
```

### Tuning Parameters

#### Chunk Size (`CHUNK_TOKENS`)
- **Small (200-300)**: Better for precise, specific answers
- **Medium (400-500)**: Balanced, good default
- **Large (600-800)**: Better for complex, contextual answers

#### Search Balance (`HYBRID_ALPHA`)
- **0.0**: Pure keyword search (BM25) - good for exact term matches
- **0.5**: Balanced hybrid search - recommended default
- **1.0**: Pure vector search - good for semantic similarity

#### Retrieval (`TOP_K`, `MAX_CONTEXT_CHUNKS`)
- **TOP_K**: More results = better coverage, but slower
- **MAX_CONTEXT_CHUNKS**: More context = better answers, but higher cost

## Real-World Workflow Examples

### Example 1: Documentation RAG
```bash
# 1. Ingest your project docs
uv run python -m rag.ingest README.md --source "Main Documentation"
uv run python -m rag.ingest docs/api.md --source "API Reference"  
uv run python -m rag.ingest docs/tutorial.md --source "Tutorial"

# 2. Ask questions
uv run python -m rag.query "How do I authenticate with the API?"
uv run python -m rag.query "Show me a complete example"
```

### Example 2: Code Analysis RAG  
```bash
# 1. Ingest source code
uv run python -m rag.ingest src/models.py --source "Models"
uv run python -m rag.ingest src/api.py --source "API Layer"
uv run python -m rag.ingest src/utils.py --source "Utilities"

# 2. Ask about the code
uv run python -m rag.query "How does the authentication work?"
uv run python -m rag.query "What models are defined?"
uv run python -m rag.query "Find the error handling patterns"
```

### Example 3: Research RAG
```bash
# 1. Ingest research papers/notes
uv run python -m rag.ingest paper1.txt --source "ML Research"
uv run python -m rag.ingest notes.md --source "Research Notes" 
uv run python -m rag.ingest summary.txt --source "Literature Review"

# 2. Research questions
uv run python -m rag.query "What are the main findings about neural networks?"
uv run python -m rag.query "Compare the different approaches mentioned"
```

## Troubleshooting

### Common Issues

#### "Connection refused" or "Cannot connect to Weaviate"
```bash
# Check if Weaviate is running
docker compose -f docker-compose.weaviate.yml ps

# If not running, start it
./start_weaviate.sh

# Check logs for errors
docker compose -f docker-compose.weaviate.yml logs
```

#### "OpenAI API key not found"
```bash
# Make sure .env file exists and contains your API key
cat .env | grep OPENAI_API_KEY

# If missing, add it:
echo "OPENAI_API_KEY=sk-your-actual-key-here" >> .env
```

#### "No results found"
```bash
# Check if documents were ingested
uv run python -m rag.query "test"

# If no results, try ingesting again
uv run python -m rag.ingest "test document" --source "test"
```

#### Port conflicts (8080 already in use)
```bash
# Change the port in .env
echo "WEAVIATE_PORT=8081" >> .env

# Restart Weaviate
./stop_weaviate.sh
./start_weaviate.sh
```

### Performance Tips

1. **Batch ingestion**: Ingest multiple documents before querying
2. **Optimize chunk size**: Experiment with `CHUNK_TOKENS` for your use case  
3. **Tune search**: Adjust `HYBRID_ALPHA` based on your query patterns
4. **Monitor costs**: Check OpenAI usage, especially with large documents

### Security Notes

- ⚠️ **Never commit `.env`** - it contains your API keys
- 🔒 **Use strong `WEAVIATE_API_KEY`** - at least 16 characters
- 🔐 **Use HTTPS in production** - set `WEAVIATE_SCHEME=https`
- 📁 **Validate file inputs** - the system checks file types and sizes

## Development

### Running Tests
```bash
# Run core functionality tests (no external API calls)
uv run python test_functionality.py

# Run basic end-to-end test (requires OpenAI API key and Weaviate)
uv run python -m rag.ingest "This is a test document" --source "test"
uv run python -m rag.query "What is this about?"
```

### Adding New Features
The codebase is modular:
- `rag/utils.py` - Shared utilities and configuration
- `rag/ingest.py` - Document ingestion and chunking  
- `rag/query.py` - Search and answer generation

## License

This project is open source. Feel free to modify and distribute.
<|MERGE_RESOLUTION|>--- conflicted
+++ resolved
@@ -1,8 +1,4 @@
 # Local Weaviate RAG (OpenAI Embeddings + GPT-4o)
-<<<<<<< HEAD
-# Test
-=======
->>>>>>> 8357dc56
 
 A minimal, secure, and fast local RAG (Retrieval-Augmented Generation) system that lets you chat with your documents using AI.
 
