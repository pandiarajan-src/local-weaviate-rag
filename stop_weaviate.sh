--- conflicted
+++ resolved
@@ -2,9 +2,5 @@
 set -euo pipefail
 
 docker compose -f docker-compose.weaviate.yml down
-<<<<<<< HEAD
-echo "Weaviate has been stopped."
-=======
-echo "Weaviate has been stopped.
-"
->>>>>>> 8357dc56
+
+echo "Weaviate has been stopped."